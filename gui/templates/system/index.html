--- conflicted
+++ resolved
@@ -18,17 +18,15 @@
     <div data-dojo-type="dijit.layout.ContentPane" data-dojo-props="title: '{% trans "Tunables" %}', doLayout:false, refreshOnShow: true{% if focus_form == "system.Tunable.View" %}, selected:true{% endif %}, href: '{% url "freeadmin_system_tunable_datagrid" %}'" tab="system.Tunable.View" class="objrefresh data_system_Tunable">
     </div>
 
-<<<<<<< HEAD
     <div data-dojo-type="dijit.layout.ContentPane" data-dojo-props="title: '{% trans "Upgrade" %}', doLayout:false, refreshOnShow: true{% if focus_form == "system.Upgrade.View" %}, selected:true{% endif %}, href: '{{ upgrade.get_edit_url }}?inline=true'" tab="system.Upgrade" class="objrefresh data_system_Upgrade">
     </div>
-=======
+
     <div data-dojo-type="dijit.layout.ContentPane" data-dojo-props="title: '{% trans "CAs" %}', doLayout:false, refreshOnShow: true{% if focus_form == "system.CertificateAuthority" %}, selected:true{% endif %}, href: '{% url "freeadmin_system_certificateauthority_datagrid" %}'" tab="system.CertificateAuthority" class="objrefresh data_system_certificateauthority">
     </div>
 
     <div data-dojo-type="dijit.layout.ContentPane" data-dojo-props="title: '{% trans "Certificates" %}', doLayout:false, refreshOnShow: true{% if focus_form == "system.Certificate" %}, selected:true{% endif %}, href: '{% url "freeadmin_system_certificate_datagrid" %}'" tab="system.Certificate" class="objrefresh data_system_Certificate">
     </div>
 
->>>>>>> 081015b4
     <!--
     <div data-dojo-type="dijit.layout.ContentPane" data-dojo-props="title: '{% trans "Registration" %}', doLayout:false {% if focus_form == "registration" %}, selected:true{% endif %}, href: '{% if registration %}{% url "freeadmin_system_registration_edit" oid=registration.id %}{% else %}{% url "freeadmin_system_registration_add" %}{% endif %}?inline=true', refreshOnShow: true" class="objrefresh">
     </div>
